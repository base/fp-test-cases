--- conflicted
+++ resolved
@@ -25,26 +25,6 @@
 account := "TEST"
 
 # Space-separated list of script arguments
-<<<<<<< HEAD
-
-## Precompile 
-# name := "Precompiler"
-# script-file := name + ".s.sol"
-# script-args := "1000000"
-# script-signature := "run(" + \
-#     replace_regex(
-#         replace_regex(
-#             replace_regex(script-args, "\\d+", "uint256"),
-#             "(true|false)", "bool"
-#         ), " ", ","
-#     ) + ")"
-
-## Transfer 
-name := "ERC20Transfer"
-script-file := name + ".s.sol"
-script-args := "2000000 0xa83114A443dA1CecEFC50368531cACE9F37fCCcb"
-script-signature := "run(" + replace_regex(script-args, "^(\\S+)\\s+(\\S+)$", "uint256,address") + ")"
-=======
 script-args := "1000000"
 script-signature := "run(" + \
     replace_regex(
@@ -55,7 +35,6 @@
             ), "(true|false)", "bool"
         ), " ", ","
     ) + ")"
->>>>>>> 23b3a43b
 
 expanded-name := replace_regex(trim(name + " " + script-args), " ", "-")
 fixture-file := join("fixtures", expanded-name + ".json")
